from enum import Enum

from atria_core.schemas.config import Config
from pydantic import BaseModel, Field

from atria_core.schemas.base import BaseDatabaseSchema, DataInstanceType, OptionalModel
from atria_core.schemas.config import Config
from atria_core.schemas.utils import NameStr, SerializableUUID
from atria_core.types.datasets.metadata import DatasetMetadata
from atria_core.types.datasets.splits import DatasetSplit  # noqa


class UploadStatus(str, Enum):
    UNINITIATED = "uninitiated"
    PENDING = "pending"
    FAILED = "failed"
    COMPLETED = "completed"


class ProcessingStatus(str, Enum):
    UNINITIATED = "uninitiated"
    PENDING = "pending"
    FAILED = "failed"
    COMPLETED = "completed"


class DatasetBase(BaseModel):
    name: NameStr
    description: str | None
    is_public: bool = False
    data_instance_type: DataInstanceType


class DatasetCreate(DatasetBase):
    config_name: str = "default"
    user_id: SerializableUUID


class DatasetUpdate(DatasetBase, OptionalModel):
    pass


class Dataset(DatasetBase, BaseDatabaseSchema):
    user_id: SerializableUUID
    versions: list["DatasetVersion"] = Field(default_factory=list)


class DatasetVersionBase(BaseModel):
    tag: str = "default"
<<<<<<< HEAD
    total_shard_count: int = 0
    uploaded_shard_count: int = 0
    upload_status: UploadStatus = UploadStatus.NOT_STARTED
    processing_status: ProcessingStatus = ProcessingStatus.NOT_STARTED
    metadata: DatasetMetadata
=======
    total_shard_count: int | None = None
    uploaded_shard_count: int | None = None
    upload_status: UploadStatus = UploadStatus.UNINITIATED
    processing_status: ProcessingStatus = ProcessingStatus.UNINITIATED
    metadata: DatasetMetadata | None = None
>>>>>>> 87b9b50e


class DatasetVersionCreate(DatasetVersionBase):
    dataset_id: SerializableUUID
    config_id: SerializableUUID


class DatasetVersionUpdate(DatasetVersionBase, OptionalModel):
    pass


class DatasetVersion(DatasetVersionBase, BaseDatabaseSchema):
    dataset_id: SerializableUUID
    config_id: SerializableUUID
    dataset: Dataset
    config: Config


class DatasetUploadRequest(BaseModel):
    shard_index: int
    total_shard_count: int
    dataset_name: str
    dataset_config_name: str
    dataset_description: str
    dataset_split: DatasetSplit
    is_public: bool = False
    config: dict | None = None
    metadata: DatasetMetadata | None = None
    data_instance_type: DataInstanceType | None = None


class DatasetUploadResponse(BaseModel):
    dataset_version: DatasetVersion
    token: str | None = None


class DatasetDeleteRequest(BaseModel):
    dataset_version: DatasetVersion


class DatasetCreateRequest(BaseModel):
    dataset_name: str
    dataset_description: str = ""
    dataset_tag: str
    is_public: bool = False
    metadata: DatasetMetadata | None = None
    data_instance_type: DataInstanceType | None = None


class DatasetCreateResponse(BaseModel):
    dataset_version: DatasetVersion


class DatasetDeleteRequest(BaseModel):
    dataset_version: DatasetVersion<|MERGE_RESOLUTION|>--- conflicted
+++ resolved
@@ -47,19 +47,11 @@
 
 class DatasetVersionBase(BaseModel):
     tag: str = "default"
-<<<<<<< HEAD
-    total_shard_count: int = 0
-    uploaded_shard_count: int = 0
-    upload_status: UploadStatus = UploadStatus.NOT_STARTED
-    processing_status: ProcessingStatus = ProcessingStatus.NOT_STARTED
-    metadata: DatasetMetadata
-=======
     total_shard_count: int | None = None
     uploaded_shard_count: int | None = None
     upload_status: UploadStatus = UploadStatus.UNINITIATED
     processing_status: ProcessingStatus = ProcessingStatus.UNINITIATED
     metadata: DatasetMetadata | None = None
->>>>>>> 87b9b50e
 
 
 class DatasetVersionCreate(DatasetVersionBase):
