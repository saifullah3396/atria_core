from enum import Enum

from atria_core.schemas.config import Config
from pydantic import BaseModel, Field

from atria_core.schemas.base import BaseDatabaseSchema, DataInstanceType, OptionalModel
from atria_core.schemas.utils import NameStr, SerializableUUID
from atria_core.types.datasets.metadata import DatasetLabels  # noqa
from atria_core.types.datasets.splits import DatasetSplit  # noqa


class UploadStatus(str, Enum):
    UNINITIATED = "uninitiated"
    PENDING = "pending"
    FAILED = "failed"
    COMPLETED = "completed"


class ProcessingStatus(str, Enum):
    UNINITIATED = "uninitiated"
    PENDING = "pending"
    FAILED = "failed"
    COMPLETED = "completed"


class DatasetMetadata(BaseModel):
    citation: str | None = None
    homepage: str | None = None
    license: str | None = None
    dataset_labels: DatasetLabels | None = None
    data_model: str | None = None


class DatasetBase(BaseModel):
    name: NameStr
    description: str | None
    is_public: bool = False
    data_instance_type: DataInstanceType


class DatasetCreate(DatasetBase):
    config_name: str = "default"
    user_id: SerializableUUID


class DatasetUpdate(DatasetBase, OptionalModel):
    pass


class Dataset(DatasetBase, BaseDatabaseSchema):
    user_id: SerializableUUID
    versions: list["DatasetVersion"] = Field(default_factory=list)


class DatasetVersionBase(BaseModel):
<<<<<<< HEAD
    tag: str = "default"
    total_shard_count: int | None = None
    uploaded_shard_count: int | None = None
    upload_status: UploadStatus = UploadStatus.UNINITIATED
    processing_status: ProcessingStatus = ProcessingStatus.UNINITIATED
    metadata: DatasetMetadata | None = None
=======
    config_name: str = "default"
    total_shard_count: int
    uploaded_shard_count: int = 0
    upload_status: UploadStatus = UploadStatus.NOT_STARTED
    processing_status: ProcessingStatus = ProcessingStatus.NOT_STARTED
    metadata: DatasetMetadata
>>>>>>> 94f45b6a


class DatasetVersionCreate(DatasetVersionBase):
    dataset_id: SerializableUUID
    config_id: SerializableUUID


class DatasetVersionUpdate(DatasetVersionBase, OptionalModel):
    pass


class DatasetVersion(DatasetVersionBase, BaseDatabaseSchema):
    dataset_id: SerializableUUID
    config_id: SerializableUUID
    dataset: Dataset
    config: Config


class DatasetUploadRequest(BaseModel):
    shard_index: int
    total_shard_count: int
    dataset_name: str
    dataset_config_name: str
    dataset_description: str
    dataset_split: DatasetSplit
    is_public: bool = False
    config: dict | None = None
    metadata: DatasetMetadata | None = None
    data_instance_type: DataInstanceType | None = None


class DatasetUploadResponse(BaseModel):
    dataset_version: DatasetVersion
    token: str | None = None


class DatasetDeleteRequest(BaseModel):
    dataset_version: DatasetVersion


class DatasetCreateRequest(BaseModel):
    dataset_name: str
    dataset_description: str = ""
    dataset_tag: str
    is_public: bool = False
    metadata: DatasetMetadata | None = None
    data_instance_type: DataInstanceType | None = None


class DatasetCreateResponse(BaseModel):
    dataset_version: DatasetVersion


class DatasetDeleteRequest(BaseModel):
    dataset_version: DatasetVersion<|MERGE_RESOLUTION|>--- conflicted
+++ resolved
@@ -53,21 +53,12 @@
 
 
 class DatasetVersionBase(BaseModel):
-<<<<<<< HEAD
     tag: str = "default"
     total_shard_count: int | None = None
     uploaded_shard_count: int | None = None
     upload_status: UploadStatus = UploadStatus.UNINITIATED
     processing_status: ProcessingStatus = ProcessingStatus.UNINITIATED
     metadata: DatasetMetadata | None = None
-=======
-    config_name: str = "default"
-    total_shard_count: int
-    uploaded_shard_count: int = 0
-    upload_status: UploadStatus = UploadStatus.NOT_STARTED
-    processing_status: ProcessingStatus = ProcessingStatus.NOT_STARTED
-    metadata: DatasetMetadata
->>>>>>> 94f45b6a
 
 
 class DatasetVersionCreate(DatasetVersionBase):
