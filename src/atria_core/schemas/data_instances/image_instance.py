from atria_core.schemas.base import BaseDatabaseSchema, DataInstanceType, OptionalModel
from atria_core.schemas.utils import SerializableUUID
from atria_core.types.data_instance.base import BaseDataInstance
<<<<<<< HEAD
=======
from atria_core.types.data_instance.image import ImageInstance as AtriaImageInstance
>>>>>>> 94f45b6a
from atria_core.types.datasets.splits import DatasetSplit
from atria_core.types.generic.label import Label


class ImageInstanceBase(BaseDataInstance):
<<<<<<< HEAD
    image_file_path: str
    label: Label
=======
>>>>>>> 94f45b6a
    split: DatasetSplit
    image_file_path: str
    label: Label | None = None


class ImageInstanceCreate(ImageInstanceBase):
    dataset_version_id: SerializableUUID


class ImageInstanceUpdate(ImageInstanceBase, OptionalModel):
    pass


class ImageInstance(ImageInstanceBase, BaseDatabaseSchema):
    dataset_version_id: SerializableUUID<|MERGE_RESOLUTION|>--- conflicted
+++ resolved
@@ -1,20 +1,11 @@
-from atria_core.schemas.base import BaseDatabaseSchema, DataInstanceType, OptionalModel
+from atria_core.schemas.base import BaseDatabaseSchema, OptionalModel
 from atria_core.schemas.utils import SerializableUUID
 from atria_core.types.data_instance.base import BaseDataInstance
-<<<<<<< HEAD
-=======
-from atria_core.types.data_instance.image import ImageInstance as AtriaImageInstance
->>>>>>> 94f45b6a
 from atria_core.types.datasets.splits import DatasetSplit
 from atria_core.types.generic.label import Label
 
 
 class ImageInstanceBase(BaseDataInstance):
-<<<<<<< HEAD
-    image_file_path: str
-    label: Label
-=======
->>>>>>> 94f45b6a
     split: DatasetSplit
     image_file_path: str
     label: Label | None = None
